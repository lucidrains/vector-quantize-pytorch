--- conflicted
+++ resolved
@@ -125,12 +125,9 @@
 
         self.register_buffer('codebook', codebook, persistent = False)
 
-<<<<<<< HEAD
     def bits_to_codes(self, bits):
         return bits * self.codebook_scale * 2 - self.codebook_scale
 
-=======
->>>>>>> 3d4fca0c
     @property
     def dtype(self):
         return self.codebook.dtype
@@ -148,11 +145,8 @@
         # indices to codes, which are bits of either -1 or 1
 
         bits = ((indices[..., None].int() & self.mask) != 0).to(self.dtype)
-<<<<<<< HEAD
+
         codes = self.bits_to_codes(bits)
-=======
-        codes = bits * 2 - 1
->>>>>>> 3d4fca0c
 
         codes = rearrange(codes, '... c d -> ... (c d)')
 
