from setuptools import setup, find_packages

setup(
  name = 'vector_quantize_pytorch',
  packages = find_packages(),
<<<<<<< HEAD
  version = '1.14.7',
=======
  version = '1.14.8',
>>>>>>> e244d472
  license='MIT',
  description = 'Vector Quantization - Pytorch',
  long_description_content_type = 'text/markdown',
  author = 'Phil Wang',
  author_email = 'lucidrains@gmail.com',
  url = 'https://github.com/lucidrains/vector-quantizer-pytorch',
  keywords = [
    'artificial intelligence',
    'deep learning',
    'pytorch',
    'quantization'
  ],
  install_requires = [
    'einops>=0.8.0',
    'einx[torch]>=0.2',
    'torch'
  ],
  extras_require = dict(
    test = [
      'torchvision',
      'tqdm'
    ]
  ),
  classifiers=[
    'Development Status :: 4 - Beta',
    'Intended Audience :: Developers',
    'Topic :: Scientific/Engineering :: Artificial Intelligence',
    'License :: OSI Approved :: MIT License',
    'Programming Language :: Python :: 3.6',
  ],
)<|MERGE_RESOLUTION|>--- conflicted
+++ resolved
@@ -3,11 +3,7 @@
 setup(
   name = 'vector_quantize_pytorch',
   packages = find_packages(),
-<<<<<<< HEAD
-  version = '1.14.7',
-=======
-  version = '1.14.8',
->>>>>>> e244d472
+  version = '1.14.9',
   license='MIT',
   description = 'Vector Quantization - Pytorch',
   long_description_content_type = 'text/markdown',
