--- conflicted
+++ resolved
@@ -805,14 +805,16 @@
 ```
 
 ```bibtex
-<<<<<<< HEAD
 @article{zhang2024preventing,
     title   = {Preventing Local Pitfalls in Vector Quantization via Optimal Transport},
     author  = {Borui Zhang and Wenzhao Zheng and Jie Zhou and Jiwen Lu},
     journal = {ArXiv},
     year    = {2024},
     volume  = {abs/2412.15195}
-=======
+}
+```
+
+```bibtex
 @article{Parker2024ScalingTF,
     title   = {Scaling Transformers for Low-Bitrate High-Quality Speech Coding},
     author  = {Julian Parker and Anton Smirnov and Jordi Pons and CJ Carr and Zack Zukowski and Zach Evans and Xubo Liu},
@@ -820,6 +822,5 @@
     year    = {2024},
     volume  = {abs/2411.19842},
     url     = {https://api.semanticscholar.org/CorpusID:274423406}
->>>>>>> c243e834
 }
 ```